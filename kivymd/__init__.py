--- conflicted
+++ resolved
@@ -26,12 +26,7 @@
 import kivy
 from kivy.logger import Logger
 
-<<<<<<< HEAD
 __version__ = "2.0.1.dev0"
-=======
-
-__version__ = "1.2.0.dev0"
->>>>>>> 3acfc6e4
 """KivyMD version."""
 
 release = False
