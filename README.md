# KivyMD [0.104.1](https://kivymd.readthedocs.io/en/latest/changelog/index.html)

<img align="center" src="https://github.com/kivymd/internal/raw/main/logo/github_social_preview_small.png"/>

KivyMD is a collection of Material Design compliant widgets for use with [Kivy](http://kivy.org), a framework for cross-platform, touch-enabled graphical applications.

The project's goal is to approximate Google's [Material Design spec](https://material.io/design/introduction/) as close as possible without sacrificing ease of use or application performance.

This library is a fork of the [KivyMD project](https://gitlab.com/kivymd/KivyMD) the author of which stopped supporting this project three years ago. We found the strength and brought this project to a new level.

Currently we're in **beta** status, so things are changing all the time and we cannot promise any kind of API stability. However it is safe to vendor now and make use of what's currently available.

Join the project! Just fork the project, branch out and submit a pull request when your patch is ready. If any changes are necessary, we'll guide you through the steps that need to be done via PR comments or access to your for may be requested to outright submit them.

If you wish to become a project developer (permission to create branches on the project without forking for easier collaboration), have at least one PR approved and ask for it. If you contribute regularly to the project the role may be offered to you without asking too.

[![PyPI version](https://img.shields.io/pypi/v/kivymd.svg)](https://pypi.org/project/kivymd)
[![Supported Python versions](https://img.shields.io/pypi/pyversions/kivymd.svg)](#Installation)
[![Downloads](https://pepy.tech/badge/kivymd)](https://pepy.tech/project/kivymd)
[![Code style: Black](https://img.shields.io/badge/code%20style-black-000000.svg)](https://github.com/psf/black)

[![Discord](https://img.shields.io/discord/566880874789076992?logo=discord)](https://discord.gg/wu3qBST)
[![Twitter](https://img.shields.io/twitter/follow/KivyMD?label=follow&logo=twitter&style=flat&color=brightgreen)](https://twitter.com/KivyMD)
[![YouTube](https://img.shields.io/static/v1?label=subscribe&logo=youtube&logoColor=ff0000&color=brightgreen&message=1k)](https://www.youtube.com/c/KivyMD)
[![Habr](https://img.shields.io/static/v1?label=habr&message=ru&logo=habr&color=brightgreen)](https://habr.com/ru/users/kivymd/posts)
[![StackOverflow](https://img.shields.io/static/v1?label=stackoverflow%20tag&logo=stackoverflow&logoColor=fe7a16&color=brightgreen&message=kivymd)](https://stackoverflow.com/tags/kivymd)
[![Open Collective](https://img.shields.io/opencollective/all/kivymd?label=financial%20contributors&logo=open-collective)](https://opencollective.com/kivymd)

[![Coverage status](https://coveralls.io/repos/github/kivymd/KivyMD/badge.svg)](https://coveralls.io/github/kivymd/KivyMD)
[![Build workflow](https://github.com/kivymd/KivyMD/workflows/Build/badge.svg?branch=master)](https://github.com/kivymd/KivyMD/actions?query=workflow%3ABuild)
[![Test workflow](https://github.com/kivymd/KivyMD/workflows/Test/badge.svg?branch=master)](https://github.com/kivymd/KivyMD/actions?query=workflow%3ATest)
[![Build demos workflow](https://github.com/kivymd/KivyMD/workflows/Build%20demos/badge.svg?branch=master)](https://github.com/kivymd/KivyMD/actions?query=workflow%3A"Build+demos")
[![Documentation status](https://readthedocs.org/projects/kivymd/badge/?version=latest)](https://kivymd.readthedocs.io)
[![Repository size](https://img.shields.io/github/repo-size/kivymd/kivymd.svg)](https://github.com/kivymd/KivyMD)

## Installation

```bash
pip install kivymd==0.104.1
```

### Dependencies:

- [Kivy](https://github.com/kivy/kivy) >= 2.0.0 ([Installation](https://kivy.org/doc/stable/gettingstarted/installation.html))
- [Python 3.6+](https://www.python.org/)

### How to install

Command [above](#installation) will install latest release version of KivyMD from [PyPI](https://pypi.org/project/kivymd).

If you want to install development version from [master](https://github.com/kivymd/KivyMD/tree/master/)
branch, you should specify link to zip archive:

```bash
pip install https://github.com/kivymd/KivyMD/archive/master.zip
```

**_Tip_**: Replace `master.zip` with `<commit hash>.zip` (eg `51b8ef0.zip`) to
download KivyMD from specific commit.

Also you can install manually from sources. Just clone the project and run pip:

```bash
git clone https://github.com/kivymd/KivyMD.git --depth 1
cd KivyMD
pip install .
```

<<<<<<< HEAD
**_Speed Tip_**: If you don't need full commit history (about 1.14 GiB), you can
=======
**_Speed Tip_**: If you don't need full commit history (about 160 MiB), you can
>>>>>>> f96a0130
use a shallow clone (`git clone https://github.com/kivymd/KivyMD.git --depth 1`)
to save time. If you need full commit history, then remove `--depth 1`.

### How to use with [Buildozer](https://github.com/kivy/buildozer)

```ini
requirements = kivy==2.0.0, kivymd==0.104.1
```

This will download latest release version of KivyMD from [PyPI](https://pypi.org/project/kivymd).

If you want to use development version from [master](https://github.com/kivymd/KivyMD/tree/master/)
branch, you should specify link to zip archive:

```ini
requirements = kivy==2.0.0, https://github.com/kivymd/KivyMD/archive/master.zip
```

Do not forget to run `buildozer android clean` or remove `.buildozer` directory
before building if version was updated (Buildozer doesn't update already
downloaded packages).

#### On Linux

Use Buildozer [directly](https://github.com/kivy/buildozer#installing-buildozer-with-target-python-3-default)
or via [Docker](https://github.com/kivy/buildozer/blob/master/Dockerfile).

#### On Windows 10

Install [Ubuntu WSL](https://ubuntu.com/wsl) and follow [Linux steps](#On-Linux).

#### On Windows without WSL

Install VirtualBox and follow steps from [here](https://github.com/kivymd/KivyMD/blob/9b969f39d8bb03c73de105b82e66de3820020eb9/README.md#building-with-vm).

#### Build automatically via GitHub Actions

Use [ArtemSBulgakov/buildozer-action@v1](https://github.com/ArtemSBulgakov/buildozer-action)
to build your packages automatically on push or pull request.
See [full workflow example](https://github.com/ArtemSBulgakov/buildozer-action#full-workflow).


## Documentation

See documentation at https://kivymd.readthedocs.io

Wiki with examples of using KivyMD widgets: https://github.com/kivymd/KivyMD/wiki

### Demos

[Kitchen sink](https://github.com/kivymd/KivyMD/tree/master/demos/kitchen_sink) app demonstrates every KivyMD widget. You can see how to use widget in code of app. You can download apk for your smartphone (Android 6.0 and higher): [kivymd/storage (binaries branch)](https://github.com/kivymd/storage/tree/binaries/demo_kitchen_sink).

Also we have Material Studies: [Crane](https://github.com/kivymd/KivyMD/tree/master/demos/crane), [Fortnightly](https://github.com/kivymd/KivyMD/tree/master/demos/fortnightly), [Rally](https://github.com/kivymd/KivyMD/tree/master/demos/rally), [Shrine](https://github.com/kivymd/KivyMD/tree/master/demos/shrine). You can download apks for your smartphone: [kivymd/storage (binaries branch)](https://github.com/kivymd/storage/tree/binaries).

### Tutorials on YouTube

<p align="center">
  <a href="https://www.youtube.com/watch?v=kRWtSkIYPFI&list=PLy5hjmUzdc0nMkzhphsqgPCX62NFhkell&index=1">
    <img width="400" src="https://github.com/HeaTTheatR/KivyMD-data/raw/master/gallery/tutorial.png" title="Click to watch KivyMD Tutorials on YouTube">
  </a>
</p>

[Tutorials](https://www.youtube.com/watch?v=kRWtSkIYPFI&list=PLy5hjmUzdc0nMkzhphsqgPCX62NFhkell&index=1) by [Erik Sandberg](https://github.com/Dirk-Sandberg) show you how to create application with KivyMD and use its widgets.

### Comparison of Flutter & KivyMD

<p align="center">
  <a href="https://www.youtube.com/watch?v=P-ylDDm4TJM">
    <img width="600" src="https://github.com/HeaTTheatR/KivyMD-data/raw/master/gallery/preview-youtube-2.png" title="Click to watch it on YouTube">
  </a>
</p>

## Support

If you need assistance or you have a question, you can ask for help on our mailing list:

- **Discord server:** https://discord.gg/wu3qBST (English #support, Russian #ru-support)
- _StackOverflow tag:_ [kivymd](https://stackoverflow.com/tags/kivymd)
- _Email:_ kivydevelopment@gmail.com

## Settings

#### [Syntax highlighting and auto-completion for Kivy/KivyMD .kv files in PyCharm/Intellij IDEA](https://github.com/noembryo/KV4Jetbrains)

## Video preview

<p align="center">
  <a href="https://www.youtube.com/watch?v=HCa8zij69kY">
    <img src="https://github.com/HeaTTheatR/KivyMD-data/raw/master/gallery/prevideo.png" title='Click to watch video on YouTube'>
  </a>
</p>

## Image preview

<p align="center">
  <img src="https://github.com/HeaTTheatR/KivyMD-data/raw/master/gallery/previous.png">
</p>

## Contributing

We always welcome your [Bug reports](https://github.com/kivymd/KivyMD/issues/new?template=bug_report.md),
[Feature requests](https://github.com/kivymd/KivyMD/issues/new?template=feature_request.md)
and [Pull requests](https://github.com/kivymd/KivyMD/pulls)!
Check out [CONTRIBUTING.md](https://github.com/kivymd/.github/blob/master/.github/CONTRIBUTING.md)
and feel free to improve KivyMD.

### Setup environment

We recommend you to use PyCharm to work with KivyMD code. Install
[Kivy](https://kivy.org/doc/stable/gettingstarted/installation.html) and
development dependencies to your virtual environment:

```bash
pip install -e .[dev,docs]
pre-commit install
```

Format all files and run tests:

```bash
pre-commit run --all-files
pytest kivymd/tests --timeout=300 --cov=kivymd --cov-report=term
```

pre-commit will format modified files with Black and sort imports with isort.

## Sister projects

<img align="left" width="128" src="https://github.com/kivymd/internal/raw/main/logo/kivymd_extensions.png"/>

## KivyMD Extensions

Additional extensions for the KivyMD library.

https://github.com/kivymd-extensions


## License

KivyMD is released under the terms of the [MIT License](https://github.com/kivymd/KivyMD/blob/master/LICENSE), same as [Kivy](https://github.com/kivy/kivy/blob/master/LICENSE).

[Roboto font](https://fonts.google.com/specimen/Roboto) is licensed and distributed under the terms of the [Apache License, Version 2.0](https://www.apache.org/licenses/LICENSE-2.0).

[Iconic font](https://github.com/Templarian/MaterialDesign-Webfont) by the [Material Design Icons](https://materialdesignicons.com/) community covered by [SIL Open Font License 1.1](http://scripts.sil.org/cms/scripts/page.php?item_id=OFL_web)

## Contributors

### KivyMD Team

They spent a lot of time to improve KivyMD.

- Yuri Ivanov [@HeaTTheatR](https://github.com/HeaTTheatR) - Core developer
- Artem Bulgakov [@ArtemSBulgakov](https://github.com/ArtemSBulgakov) - Technical administrator, contributor
- Andrés Rodríguez [@mixedCase](https://github.com/mixedCase) - First author of KivyMD project, contributor

### Code Contributors

This project exists thanks to all the people who contribute.
*[How to contribute](#Contributing)*

<a href="https://github.com/kivymd/KivyMD/graphs/contributors"><img src="https://opencollective.com/kivymd/contributors.svg?width=890&button=false" /></a>

### Financial Contributors

[Become a financial contributor](https://opencollective.com/kivymd#section-contribute)
on OpenCollective and help us sustain our community.

#### Gold Sponsors

[Become a Gold Sponsor](https://opencollective.com/kivymd/contribute/gold-sponsor-16160)
and get your logo on our Readme with a link to your website.

<a href="https://opencollective.com/kivymd/gold-sponsor/0/website?requireActive=false" target="_blank"><img src="https://opencollective.com/kivymd/gold-sponsor/0/avatar.svg?requireActive=false"></a>
<a href="https://opencollective.com/kivymd/gold-sponsor/1/website?requireActive=false" target="_blank"><img src="https://opencollective.com/kivymd/gold-sponsor/1/avatar.svg?requireActive=false"></a>
<a href="https://opencollective.com/kivymd/gold-sponsor/2/website?requireActive=false" target="_blank"><img src="https://opencollective.com/kivymd/gold-sponsor/2/avatar.svg?requireActive=false"></a>
<a href="https://opencollective.com/kivymd/gold-sponsor/3/website?requireActive=false" target="_blank"><img src="https://opencollective.com/kivymd/gold-sponsor/3/avatar.svg?requireActive=false"></a>
<a href="https://opencollective.com/kivymd/gold-sponsor/4/website?requireActive=false" target="_blank"><img src="https://opencollective.com/kivymd/gold-sponsor/4/avatar.svg?requireActive=false"></a>
<a href="https://opencollective.com/kivymd/gold-sponsor/5/website?requireActive=false" target="_blank"><img src="https://opencollective.com/kivymd/gold-sponsor/5/avatar.svg?requireActive=false"></a>
<a href="https://opencollective.com/kivymd/gold-sponsor/6/website?requireActive=false" target="_blank"><img src="https://opencollective.com/kivymd/gold-sponsor/6/avatar.svg?requireActive=false"></a>
<a href="https://opencollective.com/kivymd/gold-sponsor/7/website?requireActive=false" target="_blank"><img src="https://opencollective.com/kivymd/gold-sponsor/7/avatar.svg?requireActive=false"></a>
<a href="https://opencollective.com/kivymd/gold-sponsor/8/website?requireActive=false" target="_blank"><img src="https://opencollective.com/kivymd/gold-sponsor/8/avatar.svg?requireActive=false"></a>
<a href="https://opencollective.com/kivymd/gold-sponsor/9/website?requireActive=false" target="_blank"><img src="https://opencollective.com/kivymd/gold-sponsor/9/avatar.svg?requireActive=false"></a>
<a href="https://opencollective.com/kivymd/gold-sponsor/10/website?requireActive=false" target="_blank"><img src="https://opencollective.com/kivymd/gold-sponsor/10/avatar.svg?requireActive=false"></a>
<a href="https://opencollective.com/kivymd/gold-sponsor/11/website?requireActive=false" target="_blank"><img src="https://opencollective.com/kivymd/gold-sponsor/11/avatar.svg?requireActive=false"></a>
<a href="https://opencollective.com/kivymd/gold-sponsor/12/website?requireActive=false" target="_blank"><img src="https://opencollective.com/kivymd/gold-sponsor/12/avatar.svg?requireActive=false"></a>
<a href="https://opencollective.com/kivymd/gold-sponsor/13/website?requireActive=false" target="_blank"><img src="https://opencollective.com/kivymd/gold-sponsor/13/avatar.svg?requireActive=false"></a>
<a href="https://opencollective.com/kivymd/gold-sponsor/14/website?requireActive=false" target="_blank"><img src="https://opencollective.com/kivymd/gold-sponsor/14/avatar.svg?requireActive=false"></a>
<a href="https://opencollective.com/kivymd/gold-sponsor/15/website?requireActive=false" target="_blank"><img src="https://opencollective.com/kivymd/gold-sponsor/15/avatar.svg?requireActive=false"></a>
<a href="https://opencollective.com/kivymd/gold-sponsor/16/website?requireActive=false" target="_blank"><img src="https://opencollective.com/kivymd/gold-sponsor/16/avatar.svg?requireActive=false"></a>
<a href="https://opencollective.com/kivymd/gold-sponsor/17/website?requireActive=false" target="_blank"><img src="https://opencollective.com/kivymd/gold-sponsor/17/avatar.svg?requireActive=false"></a>
<a href="https://opencollective.com/kivymd/gold-sponsor/18/website?requireActive=false" target="_blank"><img src="https://opencollective.com/kivymd/gold-sponsor/18/avatar.svg?requireActive=false"></a>
<a href="https://opencollective.com/kivymd/gold-sponsor/19/website?requireActive=false" target="_blank"><img src="https://opencollective.com/kivymd/gold-sponsor/19/avatar.svg?requireActive=false"></a>
<a href="https://opencollective.com/kivymd/gold-sponsor/20/website?requireActive=false" target="_blank"><img src="https://opencollective.com/kivymd/gold-sponsor/20/avatar.svg?requireActive=false"></a>
<a href="https://opencollective.com/kivymd/gold-sponsor/21/website?requireActive=false" target="_blank"><img src="https://opencollective.com/kivymd/gold-sponsor/21/avatar.svg?requireActive=false"></a>
<a href="https://opencollective.com/kivymd/gold-sponsor/22/website?requireActive=false" target="_blank"><img src="https://opencollective.com/kivymd/gold-sponsor/22/avatar.svg?requireActive=false"></a>
<a href="https://opencollective.com/kivymd/gold-sponsor/23/website?requireActive=false" target="_blank"><img src="https://opencollective.com/kivymd/gold-sponsor/23/avatar.svg?requireActive=false"></a>
<a href="https://opencollective.com/kivymd/gold-sponsor/24/website?requireActive=false" target="_blank"><img src="https://opencollective.com/kivymd/gold-sponsor/24/avatar.svg?requireActive=false"></a>
<a href="https://opencollective.com/kivymd/gold-sponsor/25/website?requireActive=false" target="_blank"><img src="https://opencollective.com/kivymd/gold-sponsor/25/avatar.svg?requireActive=false"></a>
<a href="https://opencollective.com/kivymd/gold-sponsor/26/website?requireActive=false" target="_blank"><img src="https://opencollective.com/kivymd/gold-sponsor/26/avatar.svg?requireActive=false"></a>
<a href="https://opencollective.com/kivymd/gold-sponsor/27/website?requireActive=false" target="_blank"><img src="https://opencollective.com/kivymd/gold-sponsor/27/avatar.svg?requireActive=false"></a>
<a href="https://opencollective.com/kivymd/gold-sponsor/28/website?requireActive=false" target="_blank"><img src="https://opencollective.com/kivymd/gold-sponsor/28/avatar.svg?requireActive=false"></a>
<a href="https://opencollective.com/kivymd/gold-sponsor/29/website?requireActive=false" target="_blank"><img src="https://opencollective.com/kivymd/gold-sponsor/29/avatar.svg?requireActive=false"></a>

#### Backers

[Become a Backer](https://opencollective.com/kivymd/contribute/backer-16159)
and get your image on our Readme with a link to your website. Also you will get
a gift in the future.

<a href="https://opencollective.com/kivymd/backer/0/website?requireActive=false" target="_blank"><img src="https://opencollective.com/kivymd/backer/0/avatar.svg?requireActive=false"></a>
<a href="https://opencollective.com/kivymd/backer/1/website?requireActive=false" target="_blank"><img src="https://opencollective.com/kivymd/backer/1/avatar.svg?requireActive=false"></a>
<a href="https://opencollective.com/kivymd/backer/2/website?requireActive=false" target="_blank"><img src="https://opencollective.com/kivymd/backer/2/avatar.svg?requireActive=false"></a>
<a href="https://opencollective.com/kivymd/backer/3/website?requireActive=false" target="_blank"><img src="https://opencollective.com/kivymd/backer/3/avatar.svg?requireActive=false"></a>
<a href="https://opencollective.com/kivymd/backer/4/website?requireActive=false" target="_blank"><img src="https://opencollective.com/kivymd/backer/4/avatar.svg?requireActive=false"></a>
<a href="https://opencollective.com/kivymd/backer/5/website?requireActive=false" target="_blank"><img src="https://opencollective.com/kivymd/backer/5/avatar.svg?requireActive=false"></a>
<a href="https://opencollective.com/kivymd/backer/6/website?requireActive=false" target="_blank"><img src="https://opencollective.com/kivymd/backer/6/avatar.svg?requireActive=false"></a>
<a href="https://opencollective.com/kivymd/backer/7/website?requireActive=false" target="_blank"><img src="https://opencollective.com/kivymd/backer/7/avatar.svg?requireActive=false"></a>
<a href="https://opencollective.com/kivymd/backer/8/website?requireActive=false" target="_blank"><img src="https://opencollective.com/kivymd/backer/8/avatar.svg?requireActive=false"></a>
<a href="https://opencollective.com/kivymd/backer/9/website?requireActive=false" target="_blank"><img src="https://opencollective.com/kivymd/backer/9/avatar.svg?requireActive=false"></a>
<a href="https://opencollective.com/kivymd/backer/10/website?requireActive=false" target="_blank"><img src="https://opencollective.com/kivymd/backer/10/avatar.svg?requireActive=false"></a>
<a href="https://opencollective.com/kivymd/backer/11/website?requireActive=false" target="_blank"><img src="https://opencollective.com/kivymd/backer/11/avatar.svg?requireActive=false"></a>
<a href="https://opencollective.com/kivymd/backer/12/website?requireActive=false" target="_blank"><img src="https://opencollective.com/kivymd/backer/12/avatar.svg?requireActive=false"></a>
<a href="https://opencollective.com/kivymd/backer/13/website?requireActive=false" target="_blank"><img src="https://opencollective.com/kivymd/backer/13/avatar.svg?requireActive=false"></a>
<a href="https://opencollective.com/kivymd/backer/14/website?requireActive=false" target="_blank"><img src="https://opencollective.com/kivymd/backer/14/avatar.svg?requireActive=false"></a>
<a href="https://opencollective.com/kivymd/backer/15/website?requireActive=false" target="_blank"><img src="https://opencollective.com/kivymd/backer/15/avatar.svg?requireActive=false"></a>
<a href="https://opencollective.com/kivymd/backer/16/website?requireActive=false" target="_blank"><img src="https://opencollective.com/kivymd/backer/16/avatar.svg?requireActive=false"></a>
<a href="https://opencollective.com/kivymd/backer/17/website?requireActive=false" target="_blank"><img src="https://opencollective.com/kivymd/backer/17/avatar.svg?requireActive=false"></a>
<a href="https://opencollective.com/kivymd/backer/18/website?requireActive=false" target="_blank"><img src="https://opencollective.com/kivymd/backer/18/avatar.svg?requireActive=false"></a>
<a href="https://opencollective.com/kivymd/backer/19/website?requireActive=false" target="_blank"><img src="https://opencollective.com/kivymd/backer/19/avatar.svg?requireActive=false"></a>
<a href="https://opencollective.com/kivymd/backer/20/website?requireActive=false" target="_blank"><img src="https://opencollective.com/kivymd/backer/20/avatar.svg?requireActive=false"></a>
<a href="https://opencollective.com/kivymd/backer/21/website?requireActive=false" target="_blank"><img src="https://opencollective.com/kivymd/backer/21/avatar.svg?requireActive=false"></a>
<a href="https://opencollective.com/kivymd/backer/22/website?requireActive=false" target="_blank"><img src="https://opencollective.com/kivymd/backer/22/avatar.svg?requireActive=false"></a>
<a href="https://opencollective.com/kivymd/backer/23/website?requireActive=false" target="_blank"><img src="https://opencollective.com/kivymd/backer/23/avatar.svg?requireActive=false"></a>
<a href="https://opencollective.com/kivymd/backer/24/website?requireActive=false" target="_blank"><img src="https://opencollective.com/kivymd/backer/24/avatar.svg?requireActive=false"></a>
<a href="https://opencollective.com/kivymd/backer/25/website?requireActive=false" target="_blank"><img src="https://opencollective.com/kivymd/backer/25/avatar.svg?requireActive=false"></a>
<a href="https://opencollective.com/kivymd/backer/26/website?requireActive=false" target="_blank"><img src="https://opencollective.com/kivymd/backer/26/avatar.svg?requireActive=false"></a>
<a href="https://opencollective.com/kivymd/backer/27/website?requireActive=false" target="_blank"><img src="https://opencollective.com/kivymd/backer/27/avatar.svg?requireActive=false"></a>
<a href="https://opencollective.com/kivymd/backer/28/website?requireActive=false" target="_blank"><img src="https://opencollective.com/kivymd/backer/28/avatar.svg?requireActive=false"></a>
<a href="https://opencollective.com/kivymd/backer/29/website?requireActive=false" target="_blank"><img src="https://opencollective.com/kivymd/backer/29/avatar.svg?requireActive=false"></a>
<a href="https://opencollective.com/kivymd/backer/30/website?requireActive=false" target="_blank"><img src="https://opencollective.com/kivymd/backer/30/avatar.svg?requireActive=false"></a>
<a href="https://opencollective.com/kivymd/backer/31/website?requireActive=false" target="_blank"><img src="https://opencollective.com/kivymd/backer/31/avatar.svg?requireActive=false"></a>
<a href="https://opencollective.com/kivymd/backer/32/website?requireActive=false" target="_blank"><img src="https://opencollective.com/kivymd/backer/32/avatar.svg?requireActive=false"></a>
<a href="https://opencollective.com/kivymd/backer/33/website?requireActive=false" target="_blank"><img src="https://opencollective.com/kivymd/backer/33/avatar.svg?requireActive=false"></a>
<a href="https://opencollective.com/kivymd/backer/34/website?requireActive=false" target="_blank"><img src="https://opencollective.com/kivymd/backer/34/avatar.svg?requireActive=false"></a>
<a href="https://opencollective.com/kivymd/backer/35/website?requireActive=false" target="_blank"><img src="https://opencollective.com/kivymd/backer/35/avatar.svg?requireActive=false"></a>
<a href="https://opencollective.com/kivymd/backer/36/website?requireActive=false" target="_blank"><img src="https://opencollective.com/kivymd/backer/36/avatar.svg?requireActive=false"></a>
<a href="https://opencollective.com/kivymd/backer/37/website?requireActive=false" target="_blank"><img src="https://opencollective.com/kivymd/backer/37/avatar.svg?requireActive=false"></a>
<a href="https://opencollective.com/kivymd/backer/38/website?requireActive=false" target="_blank"><img src="https://opencollective.com/kivymd/backer/38/avatar.svg?requireActive=false"></a>
<a href="https://opencollective.com/kivymd/backer/39/website?requireActive=false" target="_blank"><img src="https://opencollective.com/kivymd/backer/39/avatar.svg?requireActive=false"></a>
<a href="https://opencollective.com/kivymd/backer/40/website?requireActive=false" target="_blank"><img src="https://opencollective.com/kivymd/backer/40/avatar.svg?requireActive=false"></a>
<a href="https://opencollective.com/kivymd/backer/41/website?requireActive=false" target="_blank"><img src="https://opencollective.com/kivymd/backer/41/avatar.svg?requireActive=false"></a>
<a href="https://opencollective.com/kivymd/backer/42/website?requireActive=false" target="_blank"><img src="https://opencollective.com/kivymd/backer/42/avatar.svg?requireActive=false"></a>
<a href="https://opencollective.com/kivymd/backer/43/website?requireActive=false" target="_blank"><img src="https://opencollective.com/kivymd/backer/43/avatar.svg?requireActive=false"></a>
<a href="https://opencollective.com/kivymd/backer/44/website?requireActive=false" target="_blank"><img src="https://opencollective.com/kivymd/backer/44/avatar.svg?requireActive=false"></a>
<a href="https://opencollective.com/kivymd/backer/45/website?requireActive=false" target="_blank"><img src="https://opencollective.com/kivymd/backer/45/avatar.svg?requireActive=false"></a>
<a href="https://opencollective.com/kivymd/backer/46/website?requireActive=false" target="_blank"><img src="https://opencollective.com/kivymd/backer/46/avatar.svg?requireActive=false"></a>
<a href="https://opencollective.com/kivymd/backer/47/website?requireActive=false" target="_blank"><img src="https://opencollective.com/kivymd/backer/47/avatar.svg?requireActive=false"></a>
<a href="https://opencollective.com/kivymd/backer/48/website?requireActive=false" target="_blank"><img src="https://opencollective.com/kivymd/backer/48/avatar.svg?requireActive=false"></a>
<a href="https://opencollective.com/kivymd/backer/49/website?requireActive=false" target="_blank"><img src="https://opencollective.com/kivymd/backer/49/avatar.svg?requireActive=false"></a>
<a href="https://opencollective.com/kivymd/backer/50/website?requireActive=false" target="_blank"><img src="https://opencollective.com/kivymd/backer/50/avatar.svg?requireActive=false"></a>
<a href="https://opencollective.com/kivymd/backer/51/website?requireActive=false" target="_blank"><img src="https://opencollective.com/kivymd/backer/51/avatar.svg?requireActive=false"></a>
<a href="https://opencollective.com/kivymd/backer/52/website?requireActive=false" target="_blank"><img src="https://opencollective.com/kivymd/backer/52/avatar.svg?requireActive=false"></a>
<a href="https://opencollective.com/kivymd/backer/53/website?requireActive=false" target="_blank"><img src="https://opencollective.com/kivymd/backer/53/avatar.svg?requireActive=false"></a>
<a href="https://opencollective.com/kivymd/backer/54/website?requireActive=false" target="_blank"><img src="https://opencollective.com/kivymd/backer/54/avatar.svg?requireActive=false"></a>
<a href="https://opencollective.com/kivymd/backer/55/website?requireActive=false" target="_blank"><img src="https://opencollective.com/kivymd/backer/55/avatar.svg?requireActive=false"></a>
<a href="https://opencollective.com/kivymd/backer/56/website?requireActive=false" target="_blank"><img src="https://opencollective.com/kivymd/backer/56/avatar.svg?requireActive=false"></a>
<a href="https://opencollective.com/kivymd/backer/57/website?requireActive=false" target="_blank"><img src="https://opencollective.com/kivymd/backer/57/avatar.svg?requireActive=false"></a>
<a href="https://opencollective.com/kivymd/backer/58/website?requireActive=false" target="_blank"><img src="https://opencollective.com/kivymd/backer/58/avatar.svg?requireActive=false"></a>
<a href="https://opencollective.com/kivymd/backer/59/website?requireActive=false" target="_blank"><img src="https://opencollective.com/kivymd/backer/59/avatar.svg?requireActive=false"></a>
<a href="https://opencollective.com/kivymd/backer/60/website?requireActive=false" target="_blank"><img src="https://opencollective.com/kivymd/backer/60/avatar.svg?requireActive=false"></a>
<a href="https://opencollective.com/kivymd/backer/61/website?requireActive=false" target="_blank"><img src="https://opencollective.com/kivymd/backer/61/avatar.svg?requireActive=false"></a>
<a href="https://opencollective.com/kivymd/backer/62/website?requireActive=false" target="_blank"><img src="https://opencollective.com/kivymd/backer/62/avatar.svg?requireActive=false"></a>
<a href="https://opencollective.com/kivymd/backer/63/website?requireActive=false" target="_blank"><img src="https://opencollective.com/kivymd/backer/63/avatar.svg?requireActive=false"></a>
<a href="https://opencollective.com/kivymd/backer/64/website?requireActive=false" target="_blank"><img src="https://opencollective.com/kivymd/backer/64/avatar.svg?requireActive=false"></a>
<a href="https://opencollective.com/kivymd/backer/65/website?requireActive=false" target="_blank"><img src="https://opencollective.com/kivymd/backer/65/avatar.svg?requireActive=false"></a>
<a href="https://opencollective.com/kivymd/backer/66/website?requireActive=false" target="_blank"><img src="https://opencollective.com/kivymd/backer/66/avatar.svg?requireActive=false"></a>
<a href="https://opencollective.com/kivymd/backer/67/website?requireActive=false" target="_blank"><img src="https://opencollective.com/kivymd/backer/67/avatar.svg?requireActive=false"></a>
<a href="https://opencollective.com/kivymd/backer/68/website?requireActive=false" target="_blank"><img src="https://opencollective.com/kivymd/backer/68/avatar.svg?requireActive=false"></a>
<a href="https://opencollective.com/kivymd/backer/69/website?requireActive=false" target="_blank"><img src="https://opencollective.com/kivymd/backer/69/avatar.svg?requireActive=false"></a>
<a href="https://opencollective.com/kivymd/backer/70/website?requireActive=false" target="_blank"><img src="https://opencollective.com/kivymd/backer/70/avatar.svg?requireActive=false"></a>
<a href="https://opencollective.com/kivymd/backer/71/website?requireActive=false" target="_blank"><img src="https://opencollective.com/kivymd/backer/71/avatar.svg?requireActive=false"></a>
<a href="https://opencollective.com/kivymd/backer/72/website?requireActive=false" target="_blank"><img src="https://opencollective.com/kivymd/backer/72/avatar.svg?requireActive=false"></a>
<a href="https://opencollective.com/kivymd/backer/73/website?requireActive=false" target="_blank"><img src="https://opencollective.com/kivymd/backer/73/avatar.svg?requireActive=false"></a>
<a href="https://opencollective.com/kivymd/backer/74/website?requireActive=false" target="_blank"><img src="https://opencollective.com/kivymd/backer/74/avatar.svg?requireActive=false"></a>
<a href="https://opencollective.com/kivymd/backer/75/website?requireActive=false" target="_blank"><img src="https://opencollective.com/kivymd/backer/75/avatar.svg?requireActive=false"></a>
<a href="https://opencollective.com/kivymd/backer/76/website?requireActive=false" target="_blank"><img src="https://opencollective.com/kivymd/backer/76/avatar.svg?requireActive=false"></a>
<a href="https://opencollective.com/kivymd/backer/77/website?requireActive=false" target="_blank"><img src="https://opencollective.com/kivymd/backer/77/avatar.svg?requireActive=false"></a>
<a href="https://opencollective.com/kivymd/backer/78/website?requireActive=false" target="_blank"><img src="https://opencollective.com/kivymd/backer/78/avatar.svg?requireActive=false"></a>
<a href="https://opencollective.com/kivymd/backer/79/website?requireActive=false" target="_blank"><img src="https://opencollective.com/kivymd/backer/79/avatar.svg?requireActive=false"></a>
<a href="https://opencollective.com/kivymd/backer/80/website?requireActive=false" target="_blank"><img src="https://opencollective.com/kivymd/backer/80/avatar.svg?requireActive=false"></a>
<a href="https://opencollective.com/kivymd/backer/81/website?requireActive=false" target="_blank"><img src="https://opencollective.com/kivymd/backer/81/avatar.svg?requireActive=false"></a>
<a href="https://opencollective.com/kivymd/backer/82/website?requireActive=false" target="_blank"><img src="https://opencollective.com/kivymd/backer/82/avatar.svg?requireActive=false"></a>
<a href="https://opencollective.com/kivymd/backer/83/website?requireActive=false" target="_blank"><img src="https://opencollective.com/kivymd/backer/83/avatar.svg?requireActive=false"></a>
<a href="https://opencollective.com/kivymd/backer/84/website?requireActive=false" target="_blank"><img src="https://opencollective.com/kivymd/backer/84/avatar.svg?requireActive=false"></a>
<a href="https://opencollective.com/kivymd/backer/85/website?requireActive=false" target="_blank"><img src="https://opencollective.com/kivymd/backer/85/avatar.svg?requireActive=false"></a>
<a href="https://opencollective.com/kivymd/backer/86/website?requireActive=false" target="_blank"><img src="https://opencollective.com/kivymd/backer/86/avatar.svg?requireActive=false"></a>
<a href="https://opencollective.com/kivymd/backer/87/website?requireActive=false" target="_blank"><img src="https://opencollective.com/kivymd/backer/87/avatar.svg?requireActive=false"></a>
<a href="https://opencollective.com/kivymd/backer/88/website?requireActive=false" target="_blank"><img src="https://opencollective.com/kivymd/backer/88/avatar.svg?requireActive=false"></a>
<a href="https://opencollective.com/kivymd/backer/89/website?requireActive=false" target="_blank"><img src="https://opencollective.com/kivymd/backer/89/avatar.svg?requireActive=false"></a>
<a href="https://opencollective.com/kivymd/backer/90/website?requireActive=false" target="_blank"><img src="https://opencollective.com/kivymd/backer/90/avatar.svg?requireActive=false"></a>
<a href="https://opencollective.com/kivymd/backer/91/website?requireActive=false" target="_blank"><img src="https://opencollective.com/kivymd/backer/91/avatar.svg?requireActive=false"></a>
<a href="https://opencollective.com/kivymd/backer/92/website?requireActive=false" target="_blank"><img src="https://opencollective.com/kivymd/backer/92/avatar.svg?requireActive=false"></a>
<a href="https://opencollective.com/kivymd/backer/93/website?requireActive=false" target="_blank"><img src="https://opencollective.com/kivymd/backer/93/avatar.svg?requireActive=false"></a>
<a href="https://opencollective.com/kivymd/backer/94/website?requireActive=false" target="_blank"><img src="https://opencollective.com/kivymd/backer/94/avatar.svg?requireActive=false"></a>
<a href="https://opencollective.com/kivymd/backer/95/website?requireActive=false" target="_blank"><img src="https://opencollective.com/kivymd/backer/95/avatar.svg?requireActive=false"></a>
<a href="https://opencollective.com/kivymd/backer/96/website?requireActive=false" target="_blank"><img src="https://opencollective.com/kivymd/backer/96/avatar.svg?requireActive=false"></a>
<a href="https://opencollective.com/kivymd/backer/97/website?requireActive=false" target="_blank"><img src="https://opencollective.com/kivymd/backer/97/avatar.svg?requireActive=false"></a>
<a href="https://opencollective.com/kivymd/backer/98/website?requireActive=false" target="_blank"><img src="https://opencollective.com/kivymd/backer/98/avatar.svg?requireActive=false"></a>
<a href="https://opencollective.com/kivymd/backer/99/website?requireActive=false" target="_blank"><img src="https://opencollective.com/kivymd/backer/99/avatar.svg?requireActive=false"></a><|MERGE_RESOLUTION|>--- conflicted
+++ resolved
@@ -66,11 +66,7 @@
 pip install .
 ```
 
-<<<<<<< HEAD
 **_Speed Tip_**: If you don't need full commit history (about 1.14 GiB), you can
-=======
-**_Speed Tip_**: If you don't need full commit history (about 160 MiB), you can
->>>>>>> f96a0130
 use a shallow clone (`git clone https://github.com/kivymd/KivyMD.git --depth 1`)
 to save time. If you need full commit history, then remove `--depth 1`.
 
