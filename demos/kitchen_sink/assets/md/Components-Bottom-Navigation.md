from kivymd.app import MDApp
from kivy.lang import Builder


class Test(MDApp):

    def build(self):
        self.theme_cls.primary_palette = "Gray"
        return Builder.load_string(
            '''
BoxLayout:
    orientation:'vertical'

    MDToolbar:
        title: 'Bottom navigation'

    MDBottomNavigation:

        MDBottomNavigationItem:
            name: 'screen 1'
            text: 'Python'
            icon: 'language-python'

<<<<<<< HEAD
            BoxLayout:
                orientation: 'vertical'
                size_hint_y: None
                height: self.minimum_height
                spacing: dp(10)
                pos_hint: {'center_x': .5, 'center_y': .5}

                MDLabel:
                    font_style: 'Body1'
                    theme_text_color: 'Primary'
                    text: 'Toggle to set custom panel color'
                    halign: 'center'

                MDSwitch:
                    size_hint: None, None
                    size: dp(36), dp(48)
                    pos_hint: {'center_x': .5}
                    on_active:
                        panel.panel_color = \
                        [0.2980392156862745, 0.2823529411764706, 0.32941176470588235, 1] \
                        if self.active else app.theme_cls.bg_dark
=======
            MDLabel:
                text: 'Python'
                halign: 'center'
>>>>>>> 62cd5ab0

        MDBottomNavigationItem:
            name: 'screen 2'
            text: 'C++'
            icon: 'language-cpp'

            MDLabel:
<<<<<<< HEAD
                font_style: 'Body1'
                theme_text_color: 'Primary'
=======
>>>>>>> 62cd5ab0
                text: 'I programming of C++'
                halign: 'center'

        MDBottomNavigationItem:
            name: 'screen 3'
            text: 'JS'
            icon: 'language-javascript'

            MDLabel:
<<<<<<< HEAD
                font_style: 'Body1'
                theme_text_color: 'Primary'
                text: 'Oh god JS again'
=======
                text: 'JS'
>>>>>>> 62cd5ab0
                halign: 'center'
'''
        )


Test().run()<|MERGE_RESOLUTION|>--- conflicted
+++ resolved
@@ -21,33 +21,9 @@
             text: 'Python'
             icon: 'language-python'
 
-<<<<<<< HEAD
-            BoxLayout:
-                orientation: 'vertical'
-                size_hint_y: None
-                height: self.minimum_height
-                spacing: dp(10)
-                pos_hint: {'center_x': .5, 'center_y': .5}
-
-                MDLabel:
-                    font_style: 'Body1'
-                    theme_text_color: 'Primary'
-                    text: 'Toggle to set custom panel color'
-                    halign: 'center'
-
-                MDSwitch:
-                    size_hint: None, None
-                    size: dp(36), dp(48)
-                    pos_hint: {'center_x': .5}
-                    on_active:
-                        panel.panel_color = \
-                        [0.2980392156862745, 0.2823529411764706, 0.32941176470588235, 1] \
-                        if self.active else app.theme_cls.bg_dark
-=======
             MDLabel:
                 text: 'Python'
                 halign: 'center'
->>>>>>> 62cd5ab0
 
         MDBottomNavigationItem:
             name: 'screen 2'
@@ -55,11 +31,6 @@
             icon: 'language-cpp'
 
             MDLabel:
-<<<<<<< HEAD
-                font_style: 'Body1'
-                theme_text_color: 'Primary'
-=======
->>>>>>> 62cd5ab0
                 text: 'I programming of C++'
                 halign: 'center'
 
@@ -69,13 +40,7 @@
             icon: 'language-javascript'
 
             MDLabel:
-<<<<<<< HEAD
-                font_style: 'Body1'
-                theme_text_color: 'Primary'
-                text: 'Oh god JS again'
-=======
                 text: 'JS'
->>>>>>> 62cd5ab0
                 halign: 'center'
 '''
         )
