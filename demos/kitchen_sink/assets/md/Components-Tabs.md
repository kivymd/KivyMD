--- conflicted
+++ resolved
@@ -12,49 +12,8 @@
         title: "Example Tabs"
 
     MDTabs:
-<<<<<<< HEAD
-        id: android_tabs
-
-
-<MyTab>
-
-    FloatLayout:
-
-        MDLabel:
-            text: 'Content'
-            halign: 'center'
-            theme_text_color: 'Primary'
-            font_style: 'H6'
-
-
-"""
-
-if __name__ == '__main__':
-    from kivy.factory import Factory
-    from kivymd.button import MDIconButton
-
-
-    class MyTab(BoxLayout, MDTabsBase):
-        pass
-
-
-    class Example(App):
-        title = 'Example Tabs'
-        theme_cls = ThemeManager()
-        list_name_icons = list(md_icons.keys())[0:15]
-
-        def build(self):
-            Builder.load_string(demo)
-            screen = Factory.Example()
-
-            for name_tab in self.list_name_icons:
-                tab = MyTab(text=name_tab)
-                screen.ids.android_tabs.add_widget(tab)
-            return screen
-=======
         id: tabs
         on_tab_switch: app.on_tab_switch(*args)
->>>>>>> 62cd5ab0
 
 
 <Tab>:
